--- conflicted
+++ resolved
@@ -201,12 +201,8 @@
                 "{Address} {Year}.".format(**entry)
             bib_short = "{Publisher} {Address} {Year}." \
                 .format(**entry_dict)
-<<<<<<< HEAD
+
     elif entry["type"] in ["InCollection", "InProceedings"]:
-=======
-
-    elif entry["type"] == "InCollection":
->>>>>>> 805868d8
         bib_full = ("{Author}: {Title}, {in} {Editor}"
                     "(" + eds(entry) + "): {Booktitle}, " +
                     "{Publisher} {Address} {Year}.") \
